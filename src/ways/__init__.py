--- conflicted
+++ resolved
@@ -32,11 +32,6 @@
 PLUGIN_LOAD_RESULTS = []
 
 
-<<<<<<< HEAD
-
-
-=======
->>>>>>> 8c80183b
 def _get_actions(hierarchy, assignment=common.DEFAULT_ASSIGNMENT, duplicates=False):
     '''Get the actions defined for a plugin hierarchy.
 
